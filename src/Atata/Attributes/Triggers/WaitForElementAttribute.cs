﻿using OpenQA.Selenium;
<<<<<<< HEAD
using System;
=======
>>>>>>> 2a9af684

namespace Atata
{
    /// <summary>
    /// Specifies the waiting for the element.
    /// By default occurs after the click.
    /// </summary>
    public class WaitForElementAttribute : WaitUntilAttribute
    {
        private ScopeSource? scopeSource;

        // TODO: Remove it when the following constructor is removed.
        public WaitForElementAttribute(WaitBy waitBy, string selector)
            : this(waitBy, selector, Until.MissingOrHidden)
        {
        }

        /// <summary>
        /// Initializes a new instance of the <see cref="WaitForElementAttribute" /> class.
        /// </summary>
        /// <param name="waitBy">The kind of the element selector to wait for.</param>
        /// <param name="selector">The selector.</param>
        /// <param name="until">The waiting condition.</param>
        /// <param name="on">The trigger events.</param>
        /// <param name="priority">The priority.</param>
        public WaitForElementAttribute(WaitBy waitBy, string selector, Until until = Until.MissingOrHidden, TriggerEvents on = TriggerEvents.AfterClick, TriggerPriority priority = TriggerPriority.Medium)
            : base(until, on, priority)
        {
            WaitBy = waitBy;
            Selector = selector;
        }

        /// <summary>
        /// Gets the kind of the element selector to wait for.
        /// </summary>
        public WaitBy WaitBy { get; private set; }

        /// <summary>
        /// Gets the selector.
        /// </summary>
        public string Selector { get; private set; }

        /// <summary>
        /// Gets or sets the scope source.
        /// The default value is <see cref="ScopeSource.Parent"/>.
        /// </summary>
        public ScopeSource ScopeSource
        {
            get { return scopeSource ?? ScopeSource.Parent; }
            set { scopeSource = value; }
        }

        protected internal override void Execute<TOwner>(TriggerContext<TOwner> context)
        {
            foreach (WaitUnit unit in Until.GetWaitUnits(WaitOptions))
            {
                context.Log.Start(new WaitForElementLogSection((UIComponent)context.Component, WaitBy, Selector, unit));

                Wait(context.Component, unit);

                context.Log.EndSection();
            }
        }

        protected virtual void Wait<TOwner>(IUIComponent<TOwner> scopeComponent, WaitUnit waitUnit)
            where TOwner : PageObject<TOwner>
        {
            ScopeSource actualScopeSource = scopeSource ?? scopeComponent.ScopeSource;

            StaleSafely.Execute(
                options =>
                {
                    IWebElement scopeElement = actualScopeSource.GetScopeElement(scopeComponent, SearchOptions.Within(options.Timeout));

                    By by = WaitBy.GetBy(Selector).With(options);

                    if (waitUnit.Method == WaitUnit.WaitMethod.Presence)
                        scopeElement.Exists(by);
                    else
                        scopeElement.Missing(by);
                },
                waitUnit.SearchOptions);
        }
    }
}<|MERGE_RESOLUTION|>--- conflicted
+++ resolved
@@ -1,90 +1,86 @@
-﻿using OpenQA.Selenium;
-<<<<<<< HEAD
-using System;
-=======
->>>>>>> 2a9af684
-
-namespace Atata
-{
-    /// <summary>
-    /// Specifies the waiting for the element.
-    /// By default occurs after the click.
-    /// </summary>
-    public class WaitForElementAttribute : WaitUntilAttribute
-    {
-        private ScopeSource? scopeSource;
-
-        // TODO: Remove it when the following constructor is removed.
-        public WaitForElementAttribute(WaitBy waitBy, string selector)
-            : this(waitBy, selector, Until.MissingOrHidden)
-        {
-        }
-
-        /// <summary>
-        /// Initializes a new instance of the <see cref="WaitForElementAttribute" /> class.
-        /// </summary>
-        /// <param name="waitBy">The kind of the element selector to wait for.</param>
-        /// <param name="selector">The selector.</param>
-        /// <param name="until">The waiting condition.</param>
-        /// <param name="on">The trigger events.</param>
-        /// <param name="priority">The priority.</param>
-        public WaitForElementAttribute(WaitBy waitBy, string selector, Until until = Until.MissingOrHidden, TriggerEvents on = TriggerEvents.AfterClick, TriggerPriority priority = TriggerPriority.Medium)
-            : base(until, on, priority)
-        {
-            WaitBy = waitBy;
-            Selector = selector;
-        }
-
-        /// <summary>
-        /// Gets the kind of the element selector to wait for.
-        /// </summary>
-        public WaitBy WaitBy { get; private set; }
-
-        /// <summary>
-        /// Gets the selector.
-        /// </summary>
-        public string Selector { get; private set; }
-
-        /// <summary>
-        /// Gets or sets the scope source.
-        /// The default value is <see cref="ScopeSource.Parent"/>.
-        /// </summary>
-        public ScopeSource ScopeSource
-        {
-            get { return scopeSource ?? ScopeSource.Parent; }
-            set { scopeSource = value; }
-        }
-
-        protected internal override void Execute<TOwner>(TriggerContext<TOwner> context)
-        {
-            foreach (WaitUnit unit in Until.GetWaitUnits(WaitOptions))
-            {
-                context.Log.Start(new WaitForElementLogSection((UIComponent)context.Component, WaitBy, Selector, unit));
-
-                Wait(context.Component, unit);
-
-                context.Log.EndSection();
-            }
-        }
-
-        protected virtual void Wait<TOwner>(IUIComponent<TOwner> scopeComponent, WaitUnit waitUnit)
-            where TOwner : PageObject<TOwner>
-        {
-            ScopeSource actualScopeSource = scopeSource ?? scopeComponent.ScopeSource;
-
-            StaleSafely.Execute(
-                options =>
-                {
-                    IWebElement scopeElement = actualScopeSource.GetScopeElement(scopeComponent, SearchOptions.Within(options.Timeout));
-
-                    By by = WaitBy.GetBy(Selector).With(options);
-
-                    if (waitUnit.Method == WaitUnit.WaitMethod.Presence)
-                        scopeElement.Exists(by);
-                    else
-                        scopeElement.Missing(by);
-                },
-                waitUnit.SearchOptions);
-        }
-    }
-}+﻿using OpenQA.Selenium;
+
+namespace Atata
+{
+    /// <summary>
+    /// Specifies the waiting for the element.
+    /// By default occurs after the click.
+    /// </summary>
+    public class WaitForElementAttribute : WaitUntilAttribute
+    {
+        private ScopeSource? scopeSource;
+
+        // TODO: Remove it when the following constructor is removed.
+        public WaitForElementAttribute(WaitBy waitBy, string selector)
+            : this(waitBy, selector, Until.MissingOrHidden)
+        {
+        }
+
+        /// <summary>
+        /// Initializes a new instance of the <see cref="WaitForElementAttribute" /> class.
+        /// </summary>
+        /// <param name="waitBy">The kind of the element selector to wait for.</param>
+        /// <param name="selector">The selector.</param>
+        /// <param name="until">The waiting condition.</param>
+        /// <param name="on">The trigger events.</param>
+        /// <param name="priority">The priority.</param>
+        public WaitForElementAttribute(WaitBy waitBy, string selector, Until until = Until.MissingOrHidden, TriggerEvents on = TriggerEvents.AfterClick, TriggerPriority priority = TriggerPriority.Medium)
+            : base(until, on, priority)
+        {
+            WaitBy = waitBy;
+            Selector = selector;
+        }
+
+        /// <summary>
+        /// Gets the kind of the element selector to wait for.
+        /// </summary>
+        public WaitBy WaitBy { get; private set; }
+
+        /// <summary>
+        /// Gets the selector.
+        /// </summary>
+        public string Selector { get; private set; }
+
+        /// <summary>
+        /// Gets or sets the scope source.
+        /// The default value is <see cref="ScopeSource.Parent"/>.
+        /// </summary>
+        public ScopeSource ScopeSource
+        {
+            get { return scopeSource ?? ScopeSource.Parent; }
+            set { scopeSource = value; }
+        }
+
+        protected internal override void Execute<TOwner>(TriggerContext<TOwner> context)
+        {
+            foreach (WaitUnit unit in Until.GetWaitUnits(WaitOptions))
+            {
+                context.Log.Start(new WaitForElementLogSection((UIComponent)context.Component, WaitBy, Selector, unit));
+
+                Wait(context.Component, unit);
+
+                context.Log.EndSection();
+            }
+        }
+
+        protected virtual void Wait<TOwner>(IUIComponent<TOwner> scopeComponent, WaitUnit waitUnit)
+            where TOwner : PageObject<TOwner>
+        {
+            ScopeSource actualScopeSource = scopeSource ?? scopeComponent.ScopeSource;
+
+            StaleSafely.Execute(
+                options =>
+                {
+                    IWebElement scopeElement = actualScopeSource.GetScopeElement(scopeComponent, SearchOptions.Within(options.Timeout));
+
+                    By by = WaitBy.GetBy(Selector).With(options);
+
+                    if (waitUnit.Method == WaitUnit.WaitMethod.Presence)
+                        scopeElement.Exists(by);
+                    else
+                        scopeElement.Missing(by);
+                },
+                waitUnit.SearchOptions);
+        }
+    }
+}